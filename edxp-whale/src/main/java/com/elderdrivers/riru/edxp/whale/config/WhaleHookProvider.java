--- conflicted
+++ resolved
@@ -1,11 +1,8 @@
 package com.elderdrivers.riru.edxp.whale.config;
 
-<<<<<<< HEAD
 import android.content.res.Resources;
 import android.content.res.XResources;
 
-=======
->>>>>>> 2bf1acf6
 import com.elderdrivers.riru.edxp.Main;
 import com.elderdrivers.riru.edxp.config.BaseHookProvider;
 import com.lody.whale.WhaleRuntime;
@@ -70,14 +67,4 @@
     public void rewriteXmlReferencesNative(long parserPtr, XResources origRes, Resources repRes) {
         Main.rewriteXmlReferencesNative(parserPtr, origRes, repRes);
     }
-
-    @Override
-    public boolean initXResourcesNative() {
-        return Main.initXResourcesNative();
-    }
-
-    @Override
-    public void rewriteXmlReferencesNative(long parserPtr, XResources origRes, Resources repRes) {
-        Main.rewriteXmlReferencesNative(parserPtr, origRes, repRes);
-    }
 }