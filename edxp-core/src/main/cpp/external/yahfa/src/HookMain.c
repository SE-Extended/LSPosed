#include "jni.h"
#include <string.h>
#include <sys/mman.h>
#include <stdlib.h>
#include <stdbool.h>

#include "common.h"
#include "trampoline.h"
#include "HookMain.h"

int SDKVersion;
static int OFFSET_entry_point_from_interpreter_in_ArtMethod;
int OFFSET_entry_point_from_quick_compiled_code_in_ArtMethod;
static int OFFSET_dex_method_index_in_ArtMethod;
static int OFFSET_dex_cache_resolved_methods_in_ArtMethod;
static int OFFSET_array_in_PointerArray;
static int OFFSET_ArtMehod_in_Object;
static int OFFSET_access_flags_in_ArtMethod;
static size_t ArtMethodSize;
static int kAccNative = 0x0100;
static int kAccCompileDontBother = 0x01000000;
static int kAccFastInterpreterToInterpreterInvoke = 0x40000000;

<<<<<<< HEAD
static jfieldID fieldArtMethod = NULL;

static inline uint16_t read16(void *addr) {
    return *((uint16_t *) addr);
}

=======
>>>>>>> cb1e8681
static inline uint32_t read32(void *addr) {
    return *((uint32_t *) addr);
}

static inline void write32(void *addr, uint32_t value) {
    *((uint32_t *) addr) = value;
}

static inline void* readAddr(void *addr) {
    return *((void**) addr);
}

void Java_lab_galaxy_yahfa_HookMain_init(JNIEnv *env, jclass clazz, jint sdkVersion) {
    int i;
    SDKVersion = sdkVersion;
    jclass classExecutable;
    LOGI("init to SDK %d", sdkVersion);
    switch (sdkVersion) {
<<<<<<< HEAD
        case ANDROID_R:
            classExecutable = (*env)->FindClass(env, "java/lang/reflect/Executable");
            fieldArtMethod = (*env)->GetFieldID(env, classExecutable, "artMethod", "J");
        case ANDROID_Q:
        case ANDROID_P:
=======
        case __ANDROID_API_Q__:
        case __ANDROID_API_P__:
>>>>>>> cb1e8681
            kAccCompileDontBother = 0x02000000;
            OFFSET_ArtMehod_in_Object = 0;
            OFFSET_access_flags_in_ArtMethod = 4;
            OFFSET_dex_method_index_in_ArtMethod = 4 * 3;
            OFFSET_array_in_PointerArray = 0;
            OFFSET_entry_point_from_quick_compiled_code_in_ArtMethod =
                    roundUpToPtrSize(4 * 4 + 2 * 2) + pointer_size;
            ArtMethodSize = roundUpToPtrSize(4 * 4 + 2 * 2) + pointer_size * 2;
            break;
        case __ANDROID_API_O_MR1__:
            kAccCompileDontBother = 0x02000000;
        case __ANDROID_API_O__:
            OFFSET_ArtMehod_in_Object = 0;
            OFFSET_access_flags_in_ArtMethod = 4;
            OFFSET_dex_method_index_in_ArtMethod = 4 * 3;
            OFFSET_dex_cache_resolved_methods_in_ArtMethod = roundUpToPtrSize(4 * 4 + 2 * 2);
            OFFSET_array_in_PointerArray = 0;
            OFFSET_entry_point_from_quick_compiled_code_in_ArtMethod =
                    roundUpToPtrSize(4 * 4 + 2 * 2) + pointer_size * 2;
            ArtMethodSize = roundUpToPtrSize(4 * 4 + 2 * 2) + pointer_size * 3;
            break;
        case __ANDROID_API_N_MR1__:
        case __ANDROID_API_N__:
            OFFSET_ArtMehod_in_Object = 0;
            OFFSET_access_flags_in_ArtMethod = 4; // sizeof(GcRoot<mirror::Class>) = 4
            OFFSET_dex_method_index_in_ArtMethod = 4 * 3;
            OFFSET_dex_cache_resolved_methods_in_ArtMethod = roundUpToPtrSize(4 * 4 + 2 * 2);
            OFFSET_array_in_PointerArray = 0;

            // ptr_sized_fields_ is rounded up to pointer_size in ArtMethod
            OFFSET_entry_point_from_quick_compiled_code_in_ArtMethod =
                    roundUpToPtrSize(4 * 4 + 2 * 2) + pointer_size * 3;

            ArtMethodSize = roundUpToPtrSize(4 * 4 + 2 * 2) + pointer_size * 4;
            break;
        case __ANDROID_API_M__:
            OFFSET_ArtMehod_in_Object = 0;
            OFFSET_entry_point_from_interpreter_in_ArtMethod = roundUpToPtrSize(4 * 7);
            OFFSET_entry_point_from_quick_compiled_code_in_ArtMethod =
                    OFFSET_entry_point_from_interpreter_in_ArtMethod + pointer_size * 2;
            OFFSET_dex_method_index_in_ArtMethod = 4 * 5;
            OFFSET_dex_cache_resolved_methods_in_ArtMethod = 4;
            OFFSET_array_in_PointerArray = 4 * 3;
            ArtMethodSize = roundUpToPtrSize(4 * 7) + pointer_size * 3;
            break;
        case __ANDROID_API_L_MR1__:
            OFFSET_ArtMehod_in_Object = 4 * 2;
            OFFSET_entry_point_from_interpreter_in_ArtMethod = roundUpToPtrSize(
                    OFFSET_ArtMehod_in_Object + 4 * 7);
            OFFSET_entry_point_from_quick_compiled_code_in_ArtMethod =
                    OFFSET_entry_point_from_interpreter_in_ArtMethod + pointer_size * 2;
            OFFSET_dex_method_index_in_ArtMethod = OFFSET_ArtMehod_in_Object + 4 * 5;
            OFFSET_dex_cache_resolved_methods_in_ArtMethod = OFFSET_ArtMehod_in_Object + 4;
            OFFSET_array_in_PointerArray = 12;
            ArtMethodSize = OFFSET_entry_point_from_interpreter_in_ArtMethod + pointer_size * 3;
            break;
        case __ANDROID_API_L__:
            OFFSET_ArtMehod_in_Object = 4 * 2;
            OFFSET_entry_point_from_interpreter_in_ArtMethod = OFFSET_ArtMehod_in_Object + 4 * 4;
            OFFSET_entry_point_from_quick_compiled_code_in_ArtMethod =
                    OFFSET_entry_point_from_interpreter_in_ArtMethod + 8 * 2;
            OFFSET_dex_method_index_in_ArtMethod =
                    OFFSET_ArtMehod_in_Object + 4 * 4 + 8 * 4 + 4 * 2;
            OFFSET_dex_cache_resolved_methods_in_ArtMethod = OFFSET_ArtMehod_in_Object + 4;
            OFFSET_array_in_PointerArray = 12;
            ArtMethodSize = OFFSET_ArtMehod_in_Object + 4 * 4 + 8 * 4 + 4 * 4;
            break;
        default:
            LOGE("not compatible with SDK %d", sdkVersion);
            break;
    }

    setupTrampoline();
}

void setNonCompilable(void *method) {
    if (SDKVersion < __ANDROID_API_N__) {
        return;
    }
    int access_flags = read32((char *) method + OFFSET_access_flags_in_ArtMethod);
    LOGI("setNonCompilable: access flags is 0x%x", access_flags);
    access_flags |= kAccCompileDontBother;
    write32((char *) method + OFFSET_access_flags_in_ArtMethod, access_flags);
}

bool setNativeFlag(void *method, bool isNative) {
    int access_flags = read32((char *) method + OFFSET_access_flags_in_ArtMethod);
    LOGI("setNativeFlag: access flags is 0x%x", access_flags);
    int old_access_flags = access_flags;
    if (isNative) {
        access_flags |= kAccNative;
        if (SDKVersion >= __ANDROID_API_Q__) {
            // On API 29 whether to use the fast path or not is cached in the ART method structure
            access_flags &= ~kAccFastInterpreterToInterpreterInvoke;
        }
    } else {
        access_flags &= ~kAccNative;
    }
    if (access_flags != old_access_flags) {
        write32((char *) method + OFFSET_access_flags_in_ArtMethod, access_flags);
        return true;
    }
    return false;
}

static int doBackupAndHook(JNIEnv *env, void *targetMethod, void *hookMethod, void *backupMethod) {
    if (hookCount >= hookCap) {
        LOGI("not enough capacity. Allocating...");
        if (doInitHookCap(DEFAULT_CAP)) {
            LOGE("cannot hook method");
            return 1;
        }
        LOGI("Allocating done");
    }

    LOGI("target method is at %p, hook method is at %p, backup method is at %p",
         targetMethod, hookMethod, backupMethod);


    // set kAccCompileDontBother for a method we do not want the compiler to compile
    // so that we don't need to worry about hotness_count_
    if (SDKVersion >= __ANDROID_API_N__) {
        setNonCompilable(targetMethod);
        setNonCompilable(hookMethod);
    }

    if (backupMethod) {// do method backup
        // have to copy the whole target ArtMethod here
        // if the target method calls other methods which are to be resolved
        // then ToDexPC would be invoked for the caller(origin method)
        // in which case ToDexPC would use the entrypoint as a base for mapping pc to dex offset
        // so any changes to the target method's entrypoint would result in a wrong dex offset
        // and artQuickResolutionTrampoline would fail for methods called by the origin method
        memcpy(backupMethod, targetMethod, ArtMethodSize);
    }

    // replace entry point
    void *newEntrypoint = genTrampoline(hookMethod);
    LOGI("origin ep is %p, new ep is %p",
         readAddr((char *) targetMethod + OFFSET_entry_point_from_quick_compiled_code_in_ArtMethod),
         newEntrypoint
    );
    if (newEntrypoint) {
        memcpy((char *) targetMethod + OFFSET_entry_point_from_quick_compiled_code_in_ArtMethod,
               &newEntrypoint,
               pointer_size);
    } else {
        LOGE("failed to allocate space for trampoline of target method");
        return 1;
    }

    if (OFFSET_entry_point_from_interpreter_in_ArtMethod != 0) {
        memcpy((char *) targetMethod + OFFSET_entry_point_from_interpreter_in_ArtMethod,
               (char *) hookMethod + OFFSET_entry_point_from_interpreter_in_ArtMethod,
               pointer_size);
    }

    // set the target method to native so that Android O wouldn't invoke it with interpreter
    if (SDKVersion >= __ANDROID_API_O__) {
        setNativeFlag(targetMethod, true);
    }

    LOGI("hook and backup done");
    hookCount += 1;
    return 0;
}

static void ensureMethodCached(void *hookMethod, void *backupMethod,
                               void *hookClassResolvedMethods) {
    if (!backupMethod || (long) backupMethod < 0x1000) {
        LOGW("ensureMethodCached: backupMethod is null or illegal: %p", backupMethod);
        return;
    }
    void *dexCacheResolvedMethods;
    // then we get the dex method index of the static backup method
    int methodIndex = read32(
            (void *) ((char *) backupMethod + OFFSET_dex_method_index_in_ArtMethod));

    // todo fixme
    if (methodIndex >= 512) {
        LOGW("methodIndex = %d", methodIndex);
    }

    // update the cached method manually
    // first we find the array of cached methods
    dexCacheResolvedMethods = hookClassResolvedMethods;

    if (!dexCacheResolvedMethods) {
        LOGE("dexCacheResolvedMethods is null");
        return;
    }

    // finally the addr of backup method is put at the corresponding location in cached methods array
    if (SDKVersion >= __ANDROID_API_O_MR1__) {
        // array of MethodDexCacheType is used as dexCacheResolvedMethods in Android 8.1
        // struct:
        // struct NativeDexCachePair<T> = { T*, size_t idx }
        // MethodDexCachePair = NativeDexCachePair<ArtMethod> = { ArtMethod*, size_t idx }
        // MethodDexCacheType = std::atomic<MethodDexCachePair>
        memcpy((char *) dexCacheResolvedMethods + OFFSET_array_in_PointerArray +
               pointer_size * 2 * methodIndex,
               (&backupMethod),
               pointer_size
        );
        memcpy((char *) dexCacheResolvedMethods + OFFSET_array_in_PointerArray +
               pointer_size * 2 * methodIndex + pointer_size,
               &methodIndex,
               pointer_size
        );
    } else {
        memcpy((char *) dexCacheResolvedMethods + OFFSET_array_in_PointerArray +
               pointer_size * methodIndex,
               (&backupMethod),
               pointer_size);
    }
}

static void *getArtMethod(JNIEnv *env, jobject jmethod) {
    void *artMethod = NULL;

    if(jmethod == NULL) {
        return artMethod;
    }

    if(SDKVersion == ANDROID_R) {
        artMethod = (void *) (*env)->GetLongField(env, jmethod, fieldArtMethod);
    }
    else {
        artMethod = (void *) (*env)->FromReflectedMethod(env, jmethod);
    }

    LOGI("ArtMethod: %p", artMethod);
    return artMethod;

}

jobject Java_lab_galaxy_yahfa_HookMain_findMethodNative(JNIEnv *env, jclass clazz,
                                                        jclass targetClass, jstring methodName,
                                                        jstring methodSig) {
    const char *c_methodName = (*env)->GetStringUTFChars(env, methodName, NULL);
    const char *c_methodSig = (*env)->GetStringUTFChars(env, methodSig, NULL);
    jobject ret = NULL;


    //Try both GetMethodID and GetStaticMethodID -- Whatever works :)
    jmethodID method = (*env)->GetMethodID(env, targetClass, c_methodName, c_methodSig);
    if (!(*env)->ExceptionCheck(env)) {
        ret = (*env)->ToReflectedMethod(env, targetClass, method, JNI_FALSE);
    } else {
        (*env)->ExceptionClear(env);
        method = (*env)->GetStaticMethodID(env, targetClass, c_methodName, c_methodSig);
        if (!(*env)->ExceptionCheck(env)) {
            ret = (*env)->ToReflectedMethod(env, targetClass, method, JNI_TRUE);
        } else {
            (*env)->ExceptionClear(env);
        }
    }

    (*env)->ReleaseStringUTFChars(env, methodName, c_methodName);
    (*env)->ReleaseStringUTFChars(env, methodSig, c_methodSig);
    return ret;
}

jboolean Java_lab_galaxy_yahfa_HookMain_backupAndHookNative(JNIEnv *env, jclass clazz,
                                                            jobject target, jobject hook,
                                                            jobject backup) {

    if (!doBackupAndHook(env,
                         getArtMethod(env, target),
                         getArtMethod(env, hook),
                         getArtMethod(env, backup)
    )) {
        (*env)->NewGlobalRef(env,
                             hook); // keep a global ref so that the hook method would not be GCed
        return JNI_TRUE;
    } else {
        return JNI_FALSE;
    }
}

void Java_lab_galaxy_yahfa_HookMain_ensureMethodCached(JNIEnv *env, jclass clazz,
                                                       jobject hook,
                                                       jobject backup) {
    ensureMethodCached((void *) (*env)->FromReflectedMethod(env, hook),
                       backup == NULL ? NULL : (void *) (*env)->FromReflectedMethod(env, backup),
                       getResolvedMethodsAddr(env, hook));
}

static void *getResolvedMethodsAddr(JNIEnv *env, jobject hook) {
    // get backup class
    jclass methodClass = (*env)->FindClass(env, "java/lang/reflect/Method");
    jmethodID getClassMid = (*env)->GetMethodID(env, methodClass, "getDeclaringClass",
                                                "()Ljava/lang/Class;");
    jclass backupClass = (*env)->CallObjectMethod(env, hook, getClassMid);
    // get dexCache of backup class
    jclass classClass = (*env)->FindClass(env, "java/lang/Class");
    jfieldID dexCacheFid = (*env)->GetFieldID(env, classClass, "dexCache", "Ljava/lang/Object;");
    jobject dexCacheObj = (*env)->GetObjectField(env, backupClass, dexCacheFid);
    // get resolvedMethods address
    jclass dexCacheClass = (*env)->GetObjectClass(env, dexCacheObj);
    if (SDKVersion >= __ANDROID_API_N__) {
        jfieldID resolvedMethodsFid = (*env)->GetFieldID(env, dexCacheClass, "resolvedMethods",
                                                         "J");
        return (void *) (*env)->GetLongField(env, dexCacheObj, resolvedMethodsFid);
    } else if (SDKVersion >= __ANDROID_API_L__) {
        LOGE("this should has been done in java world: %d", SDKVersion);
        return 0;
    } else {
        LOGE("not compatible with SDK %d", SDKVersion);
        return 0;
    }
}<|MERGE_RESOLUTION|>--- conflicted
+++ resolved
@@ -21,15 +21,8 @@
 static int kAccCompileDontBother = 0x01000000;
 static int kAccFastInterpreterToInterpreterInvoke = 0x40000000;
 
-<<<<<<< HEAD
 static jfieldID fieldArtMethod = NULL;
 
-static inline uint16_t read16(void *addr) {
-    return *((uint16_t *) addr);
-}
-
-=======
->>>>>>> cb1e8681
 static inline uint32_t read32(void *addr) {
     return *((uint32_t *) addr);
 }
@@ -48,16 +41,11 @@
     jclass classExecutable;
     LOGI("init to SDK %d", sdkVersion);
     switch (sdkVersion) {
-<<<<<<< HEAD
-        case ANDROID_R:
+        case __ANDROID_API_R__:
             classExecutable = (*env)->FindClass(env, "java/lang/reflect/Executable");
             fieldArtMethod = (*env)->GetFieldID(env, classExecutable, "artMethod", "J");
-        case ANDROID_Q:
-        case ANDROID_P:
-=======
         case __ANDROID_API_Q__:
         case __ANDROID_API_P__:
->>>>>>> cb1e8681
             kAccCompileDontBother = 0x02000000;
             OFFSET_ArtMehod_in_Object = 0;
             OFFSET_access_flags_in_ArtMethod = 4;
@@ -282,7 +270,7 @@
         return artMethod;
     }
 
-    if(SDKVersion == ANDROID_R) {
+    if(SDKVersion == __ANDROID_API_R__) {
         artMethod = (void *) (*env)->GetLongField(env, jmethod, fieldArtMethod);
     }
     else {
